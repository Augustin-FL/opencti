import axios from 'axios';
import {
  pipe,
  toPairs,
  groupBy,
  chain,
  pluck,
  head,
  map,
  assoc,
  last,
  mapObjIndexed,
  values,
  isEmpty,
<<<<<<< HEAD
  join
=======
  contains,
>>>>>>> 25f28b36
} from 'ramda';
import moment from 'moment';
import { offsetToCursor } from 'graphql-relay';
import { cursorToOffset } from 'graphql-relay/lib/connection/arrayconnection';
import conf from '../config/conf';
import { FunctionalError } from '../config/errors';
import pubsub from '../config/bus';

const gkDateFormat = 'YYYY-MM-DDTHH:mm:ss';
const gkDate = 'java.time.LocalDateTime';
const String = 'java.lang.String';
export const now = () =>
  moment()
    .utc()
    .format(gkDateFormat); // Format that accept grakn

const multipleAttributes = ['stix_label'];

const instance = axios.create({
  baseURL: conf.get('grakn:baseURL'),
  timeout: conf.get('grakn:timeout')
});

export const qk = queryDef => {
  // console.error('GRAKN START QK', queryDef);
  return instance({
    method: 'post',
    url: '/kb/grakn/graql',
    data: queryDef
  }).catch(() => {
    console.error('GRAKN ERROR', queryDef);
  });
};

const attrByID = id => instance({ method: 'get', url: `${id}/attributes` });

const attrMap = (id, res, withType = false) => {
  const transform = pipe(
    map(attr => {
      let transformedVal = attr.value;
      const type = attr['data-type'];
      if (type === gkDate) {
        // Patch for grakn LocalDate.
        transformedVal = `${moment(attr.value).format(gkDateFormat)}Z`;
      }
      return {
        [attr.type.label]: withType
          ? { type, val: transformedVal }
          : transformedVal
      };
    }), // Extract values
    chain(toPairs), // Convert to pairs for grouping
    groupBy(head), // Group by key
    map(pluck(1)), // Remove grouping boilerplate
    mapObjIndexed((num, key, obj) =>
      obj[key].length === 1 && !contains(key, multipleAttributes) ? head(obj[key]): obj[key]
    ) // Remove extra list then contains only 1 element
  )(res.data.attributes);
  return Promise.resolve(assoc('id', id, transform));
};

export const deleteByID = id => {
  const delUser = qk(`match $x id ${id}; delete $x;`);
  return delUser.then(result => {
    if (isEmpty(result.data)) {
      throw new FunctionalError({ message: "User doesn't exist" });
    } else {
      return id;
    }
  });
};

// id must be VXXXXX
export const loadByID = (id, withType = false) =>
  qk(`match $x id ${id}; get;`).then(
    result =>
      Promise.all(
        map(line =>
          attrByID(line.x['@id']).then(res => attrMap(id, res, withType))
        )(result.data)
      ).then(r => head(r)) // Return the unique result
  );

export const loadAll = (
  type = 'User',
  first = 25,
  after = undefined,
  orderBy = undefined
) => {
  const offset = after ? cursorToOffset(after) : 0;
  const loadCount = qk(`match $count isa ${type}; aggregate count;`).then(
    result => head(result.data)
  );
  const loadElements = qk(
    `match $x isa ${type}; offset ${offset}; limit ${first}; get;`
  ).then(result =>
    Promise.all(
      map(line => attrByID(line.x['@id']).then(res => attrMap(line.x.id, res)))(
        result.data
      )
    )
  );
  return Promise.all([loadCount, loadElements]).then(mergedData => {
    const globalCount = head(mergedData);
    const malwares = last(mergedData);
    const edges = pipe(
      mapObjIndexed((record, key) => {
        const node = record;
        const nodeOffset = offset + parseInt(key, 10) + 1;
        return { node, cursor: offsetToCursor(nodeOffset) };
      }),
      values
    )(malwares);
    const hasNextPage = first + offset < globalCount;
    const hasPreviousPage = offset > 0;
    const startCursor = head(edges).cursor;
    const endCursor = last(edges).cursor;
    const pageInfo = {
      startCursor,
      endCursor,
      hasNextPage,
      hasPreviousPage,
      globalCount
    };
    return { edges, pageInfo };
  });
};

export const editInput = (input, topic) => {
  const { id, key, value } = input;
  const attributeDefQuery = qk(`match $x label "${key}" sub attribute; get;`);
  return attributeDefQuery.then(attributeDefinition => {
    // Getting the data type to create next queries correctly.
    const type = head(attributeDefinition.data).x['data-type'];
    // Delete all previous attributes
    return qk(`match $m id ${id}; $m has ${key} $del; delete $del;`).then(
      () => {
        // Create new values
        const creationQuery = `match $m id ${id}; insert $m ${join(
          ' ',
          map(val => `has ${key} ${type === String ? `"${val}"` : val}`, value)
        )};`;
        return qk(creationQuery).then(() =>
          loadByID(id).then(loadedInstance => {
            pubsub.publish(topic, { data: loadedInstance });
            return loadedInstance;
          })
        );
      }
    );
  });
};

export default instance;<|MERGE_RESOLUTION|>--- conflicted
+++ resolved
@@ -12,11 +12,8 @@
   mapObjIndexed,
   values,
   isEmpty,
-<<<<<<< HEAD
-  join
-=======
-  contains,
->>>>>>> 25f28b36
+  join,
+  contains
 } from 'ramda';
 import moment from 'moment';
 import { offsetToCursor } from 'graphql-relay';
@@ -40,16 +37,15 @@
   timeout: conf.get('grakn:timeout')
 });
 
-export const qk = queryDef => {
+export const qk = queryDef =>
   // console.error('GRAKN START QK', queryDef);
-  return instance({
+  instance({
     method: 'post',
     url: '/kb/grakn/graql',
     data: queryDef
   }).catch(() => {
     console.error('GRAKN ERROR', queryDef);
   });
-};
 
 const attrByID = id => instance({ method: 'get', url: `${id}/attributes` });
 
@@ -72,7 +68,9 @@
     groupBy(head), // Group by key
     map(pluck(1)), // Remove grouping boilerplate
     mapObjIndexed((num, key, obj) =>
-      obj[key].length === 1 && !contains(key, multipleAttributes) ? head(obj[key]): obj[key]
+      obj[key].length === 1 && !contains(key, multipleAttributes)
+        ? head(obj[key])
+        : obj[key]
     ) // Remove extra list then contains only 1 element
   )(res.data.attributes);
   return Promise.resolve(assoc('id', id, transform));
