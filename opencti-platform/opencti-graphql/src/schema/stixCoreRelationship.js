import * as R from 'ramda';
import { ABSTRACT_STIX_CORE_RELATIONSHIP, schemaTypes } from './general';

export const RELATION_DELIVERS = 'delivers';
export const RELATION_TARGETS = 'targets';
export const RELATION_USES = 'uses';
export const RELATION_ATTRIBUTED_TO = 'attributed-to';
export const RELATION_COMPROMISES = 'compromises';
export const RELATION_ORIGINATES_FROM = 'originates-from';
export const RELATION_INVESTIGATES = 'investigates';
export const RELATION_MITIGATES = 'mitigates';
export const RELATION_LOCATED_AT = 'located-at';
export const RELATION_INDICATES = 'indicates';
export const RELATION_BASED_ON = 'based-on';
export const RELATION_COMMUNICATES_WITH = 'communicates-with';
export const RELATION_CONSISTS_OF = 'consists-of';
export const RELATION_CONTROLS = 'controls';
export const RELATION_HAS = 'has';
export const RELATION_HOSTS = 'hosts';
export const RELATION_OWNS = 'owns';
export const RELATION_AUTHORED_BY = 'authored-by';
export const RELATION_BEACONS_TO = 'beacons-to';
export const RELATION_EXFILTRATES_TO = 'exfiltrates-to';
export const RELATION_DOWNLOADS = 'downloads';
export const RELATION_DROPS = 'drops';
export const RELATION_EXPLOITS = 'exploits';
export const RELATION_VARIANT_OF = 'variant-of';
export const RELATION_CHARACTERIZES = 'characterizes';
export const RELATION_ANALYSIS_OF = 'analysis-of';
export const RELATION_STATIC_ANALYSIS_OF = 'static-analysis-of';
export const RELATION_DYNAMIC_ANALYSIS_OF = 'dynamic-analysis-of';
export const RELATION_IMPERSONATES = 'impersonates';
export const RELATION_REMEDIATES = 'remediates';
export const RELATION_RELATED_TO = 'related-to';
export const RELATION_DERIVED_FROM = 'derived-from';
export const RELATION_DUPLICATE_OF = 'duplicate-of';
export const RELATION_BELONGS_TO = 'belongs-to';
export const RELATION_PART_OF = 'part-of'; // Extension
export const RELATION_SUBTECHNIQUE_OF = 'subtechnique-of'; // Extension
export const RELATION_REVOKED_BY = 'revoked-by'; // Extension
export const STIX_CORE_RELATIONSHIPS = [
  RELATION_DELIVERS,
  RELATION_TARGETS,
  RELATION_USES,
  RELATION_BEACONS_TO,
  RELATION_ATTRIBUTED_TO,
  RELATION_EXFILTRATES_TO,
  RELATION_COMPROMISES,
  RELATION_DOWNLOADS,
  RELATION_EXPLOITS,
  RELATION_CHARACTERIZES,
  RELATION_ANALYSIS_OF,
  RELATION_STATIC_ANALYSIS_OF,
  RELATION_DYNAMIC_ANALYSIS_OF,
  RELATION_DERIVED_FROM,
  RELATION_DUPLICATE_OF,
  RELATION_ORIGINATES_FROM,
  RELATION_INVESTIGATES,
  RELATION_LOCATED_AT,
  RELATION_BASED_ON,
  RELATION_HOSTS,
  RELATION_OWNS,
  RELATION_AUTHORED_BY,
  RELATION_COMMUNICATES_WITH,
  RELATION_MITIGATES,
  RELATION_CONTROLS,
  RELATION_HAS,
  RELATION_CONSISTS_OF,
  RELATION_INDICATES,
  RELATION_VARIANT_OF,
  RELATION_IMPERSONATES,
  RELATION_REMEDIATES,
  RELATION_RELATED_TO,
  RELATION_DROPS,
  RELATION_PART_OF,
  RELATION_SUBTECHNIQUE_OF,
  RELATION_REVOKED_BY,
  RELATION_BELONGS_TO,
];
schemaTypes.register(ABSTRACT_STIX_CORE_RELATIONSHIP, STIX_CORE_RELATIONSHIPS);
export const isStixCoreRelationship = (type) =>
  R.includes(type, STIX_CORE_RELATIONSHIPS) || type === ABSTRACT_STIX_CORE_RELATIONSHIP;
// endregion

export const stixCoreRelationshipsAttributes = [
  'internal_id',
  'standard_id',
  'entity_type',
  'created_at',
  'i_created_at_day',
  'i_created_at_month',
  'i_created_at_year',
  'updated_at',
  'x_opencti_stix_ids',
  'spec_version',
  'revoked',
  'confidence',
  'lang',
  'created',
  'modified',
  'relationship_type',
  'description',
  'start_time',
  'i_start_time_day',
  'i_start_time_month',
  'i_start_time_year',
  'stop_time',
  'i_stop_time_day',
  'i_stop_time_month',
  'i_stop_time_year',
  'i_inference_rule',
<<<<<<< HEAD
  'i_inference_weight',
=======
  'status_id',
>>>>>>> 06831f13
];
R.map(
  (stixCoreRelationshipType) =>
    schemaTypes.registerAttributes(stixCoreRelationshipType, stixCoreRelationshipsAttributes),
  STIX_CORE_RELATIONSHIPS
);<|MERGE_RESOLUTION|>--- conflicted
+++ resolved
@@ -109,11 +109,8 @@
   'i_stop_time_month',
   'i_stop_time_year',
   'i_inference_rule',
-<<<<<<< HEAD
   'i_inference_weight',
-=======
   'status_id',
->>>>>>> 06831f13
 ];
 R.map(
   (stixCoreRelationshipType) =>
