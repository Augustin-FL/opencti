--- conflicted
+++ resolved
@@ -91,7 +91,6 @@
                 className={classes.bodyItem}
                 style={{ width: dataColumns.filters.width }}
               >
-<<<<<<< HEAD
                 {filterPairs.length > 0 ? (
                   map((currentFilter) => {
                     const label = `${truncate(
@@ -101,12 +100,12 @@
                     const values = (
                       <span>
                         {map(
-                          (n) => (
-                            <span key={n.value}>
-                              {n.value && n.value.length > 0
-                                ? truncate(n.value, 15)
+                          (val) => (
+                            <span key={val.value}>
+                              {val.value && val.value.length > 0
+                                ? truncate(val.value, 15)
                                 : t('No label')}{' '}
-                              {last(currentFilter[1]).value !== n.value && (
+                              {last(currentFilter[1]).value !== val.value && (
                                 <code>OR</code>
                               )}{' '}
                             </span>
@@ -117,42 +116,6 @@
                     );
                     return (
                       <span>
-=======
-                {filterPairs.length > 0 ? map((currentFilter) => {
-                  const label = `${truncate(
-                    t(`filter_${currentFilter[0]}`),
-                    20,
-                  )}`;
-                  const values = (
-                    <span>
-                      {map(
-                        (val) => (
-                          <span key={val.value}>
-                            {val.value && val.value.length > 0
-                              ? truncate(val.value, 15)
-                              : t('No label')}{' '}
-                            {last(currentFilter[1]).value !== val.value && (
-                              <code>OR</code>
-                            )}{' '}
-                          </span>
-                        ),
-                        currentFilter[1],
-                      )}
-                    </span>
-                  );
-                  return (
-                    <span>
-                      <Chip
-                        key={currentFilter[0]}
-                        classes={{ root: classes.filter }}
-                        label={
-                          <div>
-                            <strong>{label}</strong>: {values}
-                          </div>
-                        }
-                      />
-                      {last(toPairs(filters))[0] !== currentFilter[0] && (
->>>>>>> 56a16cc4
                         <Chip
                           key={currentFilter[0]}
                           classes={{ root: classes.filter }}
@@ -197,8 +160,8 @@
                 {nsdt(node.last_execution_date)}
               </div>
               <div
-                  className={classes.bodyItem}
-                  style={{ width: dataColumns.remaining_count.width }}
+                className={classes.bodyItem}
+                style={{ width: dataColumns.remaining_count.width }}
               >
                 {n(node.remaining_count)}
               </div>
@@ -299,14 +262,14 @@
                 />
               </div>
               <div
-                  className={classes.bodyItem}
-                  style={{ width: dataColumns.remaining_count.width }}
-              >
-                <Skeleton
-                    animation="wave"
-                    variant="rect"
-                    width="20%"
-                    height="100%"
+                className={classes.bodyItem}
+                style={{ width: dataColumns.remaining_count.width }}
+              >
+                <Skeleton
+                  animation="wave"
+                  variant="rect"
+                  width="20%"
+                  height="100%"
                 />
               </div>
             </div>
